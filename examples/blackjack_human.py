--- conflicted
+++ resolved
@@ -3,12 +3,9 @@
 '''
 
 import rlcard
-<<<<<<< HEAD
-from rlcard.agents.blackjack_human_agent import HumanAgent
-from rlcard.agents.random_agent import RandomAgent
-=======
+from rlcard.agents import RandomAgent as RandomAgent
 from rlcard.agents import BlackjackHumanAgent as HumanAgent
->>>>>>> 5102a3b9
+
 from rlcard.utils.utils import print_card
 
 # Make environment and enable human mode
