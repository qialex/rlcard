--- conflicted
+++ resolved
@@ -48,11 +48,7 @@
                  action_num=2,
                  state_shape=None,
                  norm_step=100,
-<<<<<<< HEAD
-                 mlp_layers=[10, 10]):
-=======
                  mlp_layers=None):
->>>>>>> 48843d58
 
         '''
         Q-Learning algorithm for off-policy TD control using Function Approximation.
