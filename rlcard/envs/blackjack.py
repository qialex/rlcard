import numpy as np

from rlcard.envs.env import Env
from rlcard.games.blackjack.game import BlackjackGame as Game


class BlackjackEnv(Env):
    ''' Blackjack Environment
    '''

    def __init__(self):
        ''' Initialize the Blackjack environment
        '''

        super().__init__(Game())
        self.rank2score = {"A":10, "2":2, "3":3, "4":4, "5":5, "6":6, "7":7, "8":8, "9":9, "10":10, "J":10, "Q":10, "K":10}
        self.actions = ['hit', 'stand']

    def get_legal_actions(self):
        ''' Get all leagal actions

        Returns:
            encoded_action_list (list): return encoded legal action list (from str to int)
        '''

        encoded_action_list = []
<<<<<<< HEAD
        for i, ele in enumerate(self.actions):
=======
        for i in range(len(self.actions)):
>>>>>>> 48843d58
            encoded_action_list.append(i)
        return encoded_action_list

    def extract_state(self, state):
        ''' Extract the state representation from state dictionary for agent

        Args:
            state (dict): Original state from the game

        Returns:
            observation (list): combine the player's score and dealer's observable score for observation
        '''

        cards = state['state']
        my_cards = cards[0]
        dealer_cards = cards[1]

        def get_scores_and_A(hand):
            score = 0
            has_a = 0
            for card in hand:
                score += self.rank2score[card[1:]]
                if card[1] == 'A':
                    has_a = 1
            if score > 21 and has_a == 1:
                score -= 9
            return score, has_a

        my_score, _ = get_scores_and_A(my_cards)
        dealer_score, _ = get_scores_and_A(dealer_cards)
        obs = np.array([my_score, dealer_score])
        return obs

    def get_payoffs(self):
        ''' Get the payoff of a game

        Returns:
           payoffs (list): list of payoffs
        '''

        if self.game.winner['player'] == 0 and self.game.winner['dealer'] == 1:
            return [-1]
        elif self.game.winner['dealer'] == 0 and self.game.winner['player'] == 1:
            return [1]
        elif self.game.winner['player'] == 1 and self.game.winner['dealer'] == 1:
            return [0]
        else:
            raise "There are some bugs!"

    def decode_action(self, action_id):
        ''' Decode the action for applying to the game

        Args:
            action id (int): action id

        Returns:
            action (str): action for the game
        '''

        return self.actions[action_id]<|MERGE_RESOLUTION|>--- conflicted
+++ resolved
@@ -24,11 +24,7 @@
         '''
 
         encoded_action_list = []
-<<<<<<< HEAD
-        for i, ele in enumerate(self.actions):
-=======
         for i in range(len(self.actions)):
->>>>>>> 48843d58
             encoded_action_list.append(i)
         return encoded_action_list
 
